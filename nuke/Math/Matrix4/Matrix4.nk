set cut_paste_input [stack 0]
version 10.0 v4
push $cut_paste_input
Group {
 name Matrix4_
 help "Generate a Matrix4 based on a Matrix Knob. (Defaults to an identity matrix)"
 knobChanged "node = nuke.thisNode()\nknob = nuke.thisKnob()\n\nif knob.name() == \"inputChange\":\n    with node:\n        format_knob = nuke.toNode('Constant1')\['format']\n    if node.input(0):\n        format_knob.setEnabled(False)\n    else:\n        format_knob.setEnabled(True)\n"
 selected true
<<<<<<< HEAD
 addUserKnob {20 Matrix4}
 addUserKnob {41 format T Constant1.format}
 addUserKnob {26 ""}
=======
 xpos -2106
 ypos 289
 addUserKnob {20 Matrix4}
 addUserKnob {41 format T Constant1.format}
 addUserKnob {26 "" +STARTLINE}
>>>>>>> 3503610d
 addUserKnob {41 matrix T MatrixKnob.matrix}
 addUserKnob {20 endGroup_1 l endGroup n -1}
 addUserKnob {26 divider_copyright l "" +STARTLINE}
 addUserKnob {26 copyright l "" +STARTLINE T "v1.0 -  Mathieu Goulet-Aubin & Erwan Leroy - <a href=\"https://github.com/mapoga/nuke-vector-matrix\" style=\"color:#aaa\">Github</a>"}
}
 BackdropNode {
  inputs 0
  name BackdropNode1
  tile_color 0x545454ff
  label "- Identity in\n  matrix layers\n- Bypass other channels"
  note_font_size 20
  xpos 411
  ypos 441
  bdwidth 280
  bdheight 262
 }
 BackdropNode {
  inputs 0
  name BackdropNode2
  tile_color 0x545454ff
  label "Use input format"
  note_font_size 20
  xpos 408
  ypos -57
  bdwidth 281
  bdheight 195
 }
 BackdropNode {
  inputs 0
  name BackdropNode3
  tile_color 0x545454ff
  label "Custom format"
  note_font_size 20
  xpos 793
  ypos -58
  bdwidth 281
  bdheight 195
 }
 BackdropNode {
  inputs 0
  name BackdropNode4
  tile_color 0x464646ff
  label "Used for\nmatrix knob"
  note_font_size 20
  xpos 6
  ypos -57
  bdwidth 284
  bdheight 231
 }
 Axis2 {
  inputs 0
  useMatrix true
  name MatrixKnob
  xpos 111
  ypos 49
 }
 Constant {
  inputs 0
  channels rgb
  name Constant1
  selected true
  xpos 889
  ypos 13
 }
 Dot {
  name Dot1
  xpos 923
  ypos 224
 }
 Input {
  inputs 0
  name Input
  xpos 509
  ypos 4
 }
 Switch {
  inputs 2
  which {{"!\[exists parent.input0]"}}
  name format
  xpos 509
  ypos 220
 }
add_layer {matrix0 matrix0.0 matrix0.1 matrix0.2 matrix0.3}
add_layer {matrix1 matrix1.0 matrix1.1 matrix1.2 matrix1.3}
add_layer {matrix2 matrix2.0 matrix2.1 matrix2.2 matrix2.3}
add_layer {matrix3 matrix3.0 matrix3.1 matrix3.2 matrix3.3}
 AddChannels {
  channels matrix0
  channels2 matrix1
  channels3 matrix2
  channels4 matrix3
  name AddChannels1
  xpos 509
  ypos 303
 }
 Expression {
  channel0 {matrix0.0 -matrix0.1 -matrix0.2 -matrix0.3}
  expr0 parent.world_matrix.0
  channel1 {-matrix0.0 matrix0.1 -matrix0.2 -matrix0.3}
  expr1 parent.world_matrix.1
  channel2 {-matrix0.0 -matrix0.1 matrix0.2 -matrix0.3}
  expr2 parent.world_matrix.2
  channel3 {-matrix0.0 -matrix0.1 -matrix0.2 matrix0.3}
  expr3 parent.world_matrix.3
  name Expression1
  xpos 509
  ypos 568
 }
 Expression {
  channel0 {matrix1.0 -matrix1.1 -matrix1.2 -matrix1.3}
  expr0 parent.world_matrix.4
  channel1 {-matrix1.0 matrix1.1 -matrix1.2 -matrix1.3}
  expr1 parent.world_matrix.5
  channel2 {-matrix1.0 -matrix1.1 matrix1.2 -matrix1.3}
  expr2 parent.world_matrix.6
  channel3 {-matrix1.0 -matrix1.1 -matrix1.2 matrix1.3}
  expr3 parent.world_matrix.7
  name Expression2
  xpos 509
  ypos 594
 }
 Expression {
  channel0 {matrix2.0 -matrix2.1 -matrix2.2 -matrix2.3}
  expr0 parent.world_matrix.8
  channel1 {-matrix2.0 matrix2.1 -matrix2.2 -matrix2.3}
  expr1 parent.world_matrix.9
  channel2 {-matrix2.0 -matrix2.1 matrix2.2 -matrix2.3}
  expr2 parent.world_matrix.10
  channel3 {-matrix2.0 -matrix2.1 -matrix2.2 matrix2.3}
  expr3 parent.world_matrix.11
  name Expression3
  xpos 509
  ypos 620
 }
 Expression {
  channel0 {matrix3.0 -matrix3.1 -matrix3.2 -matrix3.3}
  expr0 parent.world_matrix.12
  channel1 {-matrix3.0 matrix3.1 -matrix3.2 -matrix3.3}
  expr1 parent.world_matrix.13
  channel2 {-matrix3.0 -matrix3.1 matrix3.2 -matrix3.3}
  expr2 parent.world_matrix.14
  channel3 {-matrix3.0 -matrix3.1 -matrix3.2 matrix3.3}
  expr3 parent.world_matrix.15
  name Expression4
  xpos 509
  ypos 646
 }
 Output {
  name Output1
  xpos 509
  ypos 756
 }
end_group<|MERGE_RESOLUTION|>--- conflicted
+++ resolved
@@ -6,17 +6,11 @@
  help "Generate a Matrix4 based on a Matrix Knob. (Defaults to an identity matrix)"
  knobChanged "node = nuke.thisNode()\nknob = nuke.thisKnob()\n\nif knob.name() == \"inputChange\":\n    with node:\n        format_knob = nuke.toNode('Constant1')\['format']\n    if node.input(0):\n        format_knob.setEnabled(False)\n    else:\n        format_knob.setEnabled(True)\n"
  selected true
-<<<<<<< HEAD
- addUserKnob {20 Matrix4}
- addUserKnob {41 format T Constant1.format}
- addUserKnob {26 ""}
-=======
  xpos -2106
  ypos 289
  addUserKnob {20 Matrix4}
  addUserKnob {41 format T Constant1.format}
  addUserKnob {26 "" +STARTLINE}
->>>>>>> 3503610d
  addUserKnob {41 matrix T MatrixKnob.matrix}
  addUserKnob {20 endGroup_1 l endGroup n -1}
  addUserKnob {26 divider_copyright l "" +STARTLINE}
